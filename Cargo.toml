[package]
name = "bellperson"
authors = [
  "dignifiedquire <me@dignifiedquire.com>",
  "Sean Bowe <ewillbefull@gmail.com>",
]
description = "zk-SNARK library"
documentation = "https://docs.rs/bellperson"
homepage = "https://github.com/filecoin-project/bellman"
license = "MIT/Apache-2.0"
repository = "https://github.com/filecoin-project/bellman"
version = "0.18.2"
readme = "README.md"
edition = "2018"

[dependencies]
bitvec = "0.22"
blake2s_simd = "0.5"
ff = "0.11.0"
group = "0.11.0"
rand_core = "0.6"
byteorder = "1"
log = "0.4.8"
lazy_static = "1.4.0"
rand = "0.8"
rayon = "1.5.0"
memmap = "0.7.0"
thiserror = "1.0.10"
num_cpus = "1"
crossbeam-channel = "0.5.0"
digest = "0.9.0"
itertools = "0.10.0"
bincode = "1.3.1"
serde = { version = "1.0", features = ["derive"] }
sha2 = "0.9"
<<<<<<< HEAD
blstrs = "0.4.0"
pairing = "0.21"
yastl = "0.1.2"

# cuda/opencl feature
rust-gpu-tools = { version = "0.5.0", optional = true, default-features = false }
ec-gpu = { version = "0.1.0", optional = true }
ec-gpu-gen = { version = "0.1.0", optional = true }
fs2 = { version = "0.4.3", optional = true }

=======
scoped_threadpool = "0.1.*"

# blst feature
blstrs = { version = "0.3", optional = true }

# pairing feature
paired = { version = "0.22.0", optional = true }

# gpu feature
rust-gpu-tools = { version = "0.3.0", optional = true }
ff-cl-gen = { version = "0.3.0", optional = true }
fs2 = { version = "0.4.3", optional = true }

[build-dependencies]
cc = "1.0"
bindgen = "0.56.0"
>>>>>>> d675bb59

[dev-dependencies]
hex-literal = "0.3"
rand_xorshift = "0.3"
env_logger = "0.9.0"
criterion = "0.3.2"
rand_chacha = "0.3"
csv = "1.1.5"
tempfile = "3.1.0"
subtle = "2.2.1"

<<<<<<< HEAD
[build-dependencies]
blstrs = "0.4.0"
execute = "0.2.9"
ec-gpu = { version = "0.1.0", optional = true }
ec-gpu-gen = { version = "0.1.0", optional = true }
hex = "0.4"
sha2 = "0.9"
=======
[features]
default = ["pairing"]
gpu = ["rust-gpu-tools", "ff-cl-gen", "fs2"]
cuda = ["gpu"]
groth16 = []
>>>>>>> d675bb59


[features]
default = ["groth16"]
cuda = ["rust-gpu-tools/cuda", "ec-gpu", "ec-gpu-gen", "fs2", "blstrs/gpu"]
opencl = ["rust-gpu-tools/opencl", "ec-gpu", "ec-gpu-gen", "fs2", "blstrs/gpu"]
groth16 = []

# This feature disables/modifies long running tests to make the suitable for code coverage
# reporting
_coverage = []

[[test]]
name = "mimc"
path = "tests/mimc.rs"
required-features = ["groth16"]

[[test]]
name = "groth16_aggregation"
path = "tests/groth16_aggregation.rs"
required-features = ["groth16"]

[badges]
maintenance = { status = "actively-developed" }

[[bench]]
name = "lc"
harness = false

[workspace]
members = [
  "verifier-bench"
]<|MERGE_RESOLUTION|>--- conflicted
+++ resolved
@@ -1,100 +1,73 @@
 [package]
-name = "bellperson"
 authors = [
   "dignifiedquire <me@dignifiedquire.com>",
   "Sean Bowe <ewillbefull@gmail.com>",
 ]
 description = "zk-SNARK library"
 documentation = "https://docs.rs/bellperson"
+edition = "2018"
 homepage = "https://github.com/filecoin-project/bellman"
 license = "MIT/Apache-2.0"
+name = "bellperson"
+readme = "README.md"
 repository = "https://github.com/filecoin-project/bellman"
 version = "0.18.2"
-readme = "README.md"
-edition = "2018"
 
 [dependencies]
+bincode = "1.3.1"
 bitvec = "0.22"
 blake2s_simd = "0.5"
+blstrs = "0.4.0"
+byteorder = "1"
+crossbeam-channel = "0.5.0"
+digest = "0.9.0"
 ff = "0.11.0"
 group = "0.11.0"
+itertools = "0.10.0"
+lazy_static = "1.4.0"
+log = "0.4.8"
+memmap = "0.7.0"
+num_cpus = "1"
+pairing = "0.21"
+rand = "0.8"
 rand_core = "0.6"
-byteorder = "1"
-log = "0.4.8"
-lazy_static = "1.4.0"
-rand = "0.8"
 rayon = "1.5.0"
-memmap = "0.7.0"
+serde = {version = "1.0", features = ["derive"]}
+sha2 = "0.9"
 thiserror = "1.0.10"
-num_cpus = "1"
-crossbeam-channel = "0.5.0"
-digest = "0.9.0"
-itertools = "0.10.0"
-bincode = "1.3.1"
-serde = { version = "1.0", features = ["derive"] }
-sha2 = "0.9"
-<<<<<<< HEAD
-blstrs = "0.4.0"
-pairing = "0.21"
 yastl = "0.1.2"
 
 # cuda/opencl feature
-rust-gpu-tools = { version = "0.5.0", optional = true, default-features = false }
-ec-gpu = { version = "0.1.0", optional = true }
-ec-gpu-gen = { version = "0.1.0", optional = true }
-fs2 = { version = "0.4.3", optional = true }
+ec-gpu = {version = "0.1.0", optional = true}
+ec-gpu-gen = {version = "0.1.0", optional = true}
+fs2 = {version = "0.4.3", optional = true}
+rust-gpu-tools = {version = "0.5.0", optional = true, default-features = false}
 
-=======
-scoped_threadpool = "0.1.*"
-
-# blst feature
-blstrs = { version = "0.3", optional = true }
-
-# pairing feature
-paired = { version = "0.22.0", optional = true }
-
-# gpu feature
-rust-gpu-tools = { version = "0.3.0", optional = true }
-ff-cl-gen = { version = "0.3.0", optional = true }
-fs2 = { version = "0.4.3", optional = true }
+[dev-dependencies]
+criterion = "0.3.2"
+csv = "1.1.5"
+env_logger = "0.9.0"
+hex-literal = "0.3"
+rand_chacha = "0.3"
+rand_xorshift = "0.3"
+subtle = "2.2.1"
+tempfile = "3.1.0"
 
 [build-dependencies]
-cc = "1.0"
-bindgen = "0.56.0"
->>>>>>> d675bb59
-
-[dev-dependencies]
-hex-literal = "0.3"
-rand_xorshift = "0.3"
-env_logger = "0.9.0"
-criterion = "0.3.2"
-rand_chacha = "0.3"
-csv = "1.1.5"
-tempfile = "3.1.0"
-subtle = "2.2.1"
-
-<<<<<<< HEAD
-[build-dependencies]
+# bindgen = "0.56.0"
 blstrs = "0.4.0"
+# cc = "1.0"
+ec-gpu = {version = "0.1.0", optional = true}
+ec-gpu-gen = {version = "0.1.0", optional = true}
 execute = "0.2.9"
-ec-gpu = { version = "0.1.0", optional = true }
-ec-gpu-gen = { version = "0.1.0", optional = true }
 hex = "0.4"
 sha2 = "0.9"
-=======
-[features]
-default = ["pairing"]
-gpu = ["rust-gpu-tools", "ff-cl-gen", "fs2"]
-cuda = ["gpu"]
-groth16 = []
->>>>>>> d675bb59
-
 
 [features]
+cuda = ["rust-gpu-tools/cuda", "ec-gpu", "ec-gpu-gen", "fs2", "blstrs/gpu"]
 default = ["groth16"]
-cuda = ["rust-gpu-tools/cuda", "ec-gpu", "ec-gpu-gen", "fs2", "blstrs/gpu"]
+groth16 = []
 opencl = ["rust-gpu-tools/opencl", "ec-gpu", "ec-gpu-gen", "fs2", "blstrs/gpu"]
-groth16 = []
 
 # This feature disables/modifies long running tests to make the suitable for code coverage
 # reporting
@@ -111,13 +84,13 @@
 required-features = ["groth16"]
 
 [badges]
-maintenance = { status = "actively-developed" }
+maintenance = {status = "actively-developed"}
 
 [[bench]]
+harness = false
 name = "lc"
-harness = false
 
 [workspace]
 members = [
-  "verifier-bench"
+  "verifier-bench",
 ]