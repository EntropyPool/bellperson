use std::sync::Arc;

use ff::{Field, PrimeField};
use futures::Future;
use groupy::{CurveAffine, CurveProjective};
use paired::Engine;
use rand_core::RngCore;
use rayon::prelude::*;

use super::{ParameterSource, Proof};
use crate::domain::{create_fft_kernel, EvaluationDomain, Scalar};
#[cfg(feature = "gpu")]
use crate::gpu;
use crate::multicore::Worker;
use crate::multiexp::{create_multiexp_kernel, multiexp, DensityTracker, FullDensity};
use crate::{
    Circuit, ConstraintSystem, Index, LinearCombination, SynthesisError, Variable, BELLMAN_VERSION,
};
use log::info;

fn eval<E: Engine>(
    lc: &LinearCombination<E>,
    mut input_density: Option<&mut DensityTracker>,
    mut aux_density: Option<&mut DensityTracker>,
    input_assignment: &[E::Fr],
    aux_assignment: &[E::Fr],
) -> E::Fr {
    let mut acc = E::Fr::zero();

    for &(index, coeff) in lc.0.iter() {
        let mut tmp;

        match index {
            Variable(Index::Input(i)) => {
                tmp = input_assignment[i];
                if let Some(ref mut v) = input_density {
                    v.inc(i);
                }
            }
            Variable(Index::Aux(i)) => {
                tmp = aux_assignment[i];
                if let Some(ref mut v) = aux_density {
                    v.inc(i);
                }
            }
        }

        if coeff == E::Fr::one() {
            acc.add_assign(&tmp);
        } else {
            tmp.mul_assign(&coeff);
            acc.add_assign(&tmp);
        }
    }

    acc
}

struct ProvingAssignment<E: Engine> {
    // Density of queries
    a_aux_density: DensityTracker,
    b_input_density: DensityTracker,
    b_aux_density: DensityTracker,

    // Evaluations of A, B, C polynomials
    a: Vec<Scalar<E>>,
    b: Vec<Scalar<E>>,
    c: Vec<Scalar<E>>,

    // Assignments of variables
    input_assignment: Vec<E::Fr>,
    aux_assignment: Vec<E::Fr>,
}

impl<E: Engine> ConstraintSystem<E> for ProvingAssignment<E> {
    type Root = Self;

    fn alloc<F, A, AR>(&mut self, _: A, f: F) -> Result<Variable, SynthesisError>
    where
        F: FnOnce() -> Result<E::Fr, SynthesisError>,
        A: FnOnce() -> AR,
        AR: Into<String>,
    {
        self.aux_assignment.push(f()?);
        self.a_aux_density.add_element();
        self.b_aux_density.add_element();

        Ok(Variable(Index::Aux(self.aux_assignment.len() - 1)))
    }

    fn alloc_input<F, A, AR>(&mut self, _: A, f: F) -> Result<Variable, SynthesisError>
    where
        F: FnOnce() -> Result<E::Fr, SynthesisError>,
        A: FnOnce() -> AR,
        AR: Into<String>,
    {
        self.input_assignment.push(f()?);
        self.b_input_density.add_element();

        Ok(Variable(Index::Input(self.input_assignment.len() - 1)))
    }

    fn enforce<A, AR, LA, LB, LC>(&mut self, _: A, a: LA, b: LB, c: LC)
    where
        A: FnOnce() -> AR,
        AR: Into<String>,
        LA: FnOnce(LinearCombination<E>) -> LinearCombination<E>,
        LB: FnOnce(LinearCombination<E>) -> LinearCombination<E>,
        LC: FnOnce(LinearCombination<E>) -> LinearCombination<E>,
    {
        let a = a(LinearCombination::zero());
        let b = b(LinearCombination::zero());
        let c = c(LinearCombination::zero());

        self.a.push(Scalar(eval(
            &a,
            // Inputs have full density in the A query
            // because there are constraints of the
            // form x * 0 = 0 for each input.
            None,
            Some(&mut self.a_aux_density),
            &self.input_assignment,
            &self.aux_assignment,
        )));
        self.b.push(Scalar(eval(
            &b,
            Some(&mut self.b_input_density),
            Some(&mut self.b_aux_density),
            &self.input_assignment,
            &self.aux_assignment,
        )));
        self.c.push(Scalar(eval(
            &c,
            // There is no C polynomial query,
            // though there is an (beta)A + (alpha)B + C
            // query for all aux variables.
            // However, that query has full density.
            None,
            None,
            &self.input_assignment,
            &self.aux_assignment,
        )));
    }

    fn push_namespace<NR, N>(&mut self, _: N)
    where
        NR: Into<String>,
        N: FnOnce() -> NR,
    {
        // Do nothing; we don't care about namespaces in this context.
    }

    fn pop_namespace(&mut self) {
        // Do nothing; we don't care about namespaces in this context.
    }

    fn get_root(&mut self) -> &mut Self::Root {
        self
    }
}

pub fn create_random_proof<E, C, R, P: ParameterSource<E>>(
    circuit: C,
    params: P,
    rng: &mut R,
) -> Result<Proof<E>, SynthesisError>
where
    E: Engine,
    C: Circuit<E> + Send,
    R: RngCore,
{
    let r = E::Fr::random(rng);
    let s = E::Fr::random(rng);

    create_proof::<E, C, P>(circuit, params, r, s)
}

pub fn create_random_proof_batch<E, C, R, P: ParameterSource<E>>(
    circuits: Vec<C>,
    params: P,
    rng: &mut R,
) -> Result<Vec<Proof<E>>, SynthesisError>
where
    E: Engine,
    C: Circuit<E> + Send,
    R: RngCore,
{
    let r_s = (0..circuits.len()).map(|_| E::Fr::random(rng)).collect();
    let s_s = (0..circuits.len()).map(|_| E::Fr::random(rng)).collect();

    create_proof_batch::<E, C, P>(circuits, params, r_s, s_s)
}

pub fn create_proof_batch<E, C, P: ParameterSource<E>>(
    circuits: Vec<C>,
    mut params: P,
    r_s: Vec<E::Fr>,
    s_s: Vec<E::Fr>,
) -> Result<Vec<Proof<E>>, SynthesisError>
where
    E: Engine,
    C: Circuit<E> + Send,
{
    info!("Bellperson {} is being used!", BELLMAN_VERSION);

    let mut provers = circuits
        .into_par_iter()
        .map(|circuit| -> Result<_, SynthesisError> {
            let mut prover = ProvingAssignment {
                a_aux_density: DensityTracker::new(),
                b_input_density: DensityTracker::new(),
                b_aux_density: DensityTracker::new(),
                a: vec![],
                b: vec![],
                c: vec![],
                input_assignment: vec![],
                aux_assignment: vec![],
            };

            prover.alloc_input(|| "", || Ok(E::Fr::one()))?;

            circuit.synthesize(&mut prover)?;

            for i in 0..prover.input_assignment.len() {
                prover.enforce(|| "", |lc| lc + Variable(Index::Input(i)), |lc| lc, |lc| lc);
            }

            Ok(prover)
        })
        .collect::<Result<Vec<_>, _>>()?;

    let worker = Worker::new();
    let input_len = provers[0].input_assignment.len();
    let vk = params.get_vk(input_len)?;
    let n = provers[0].a.len();

    // Make sure all circuits have the same input len.
    for prover in &provers {
        assert_eq!(
            prover.a.len(),
            n,
            "only equaly sized circuits are supported"
        );
    }

    let mut log_d = 0u32;
    while (1 << log_d) < n {
        log_d += 1;
    }

<<<<<<< HEAD
    let a = {
        let mut fft_kern = create_fft_kernel(log_d);

        let mut a = EvaluationDomain::from_coeffs(prover.a)?;
        let mut b = EvaluationDomain::from_coeffs(prover.b)?;
        let mut c = EvaluationDomain::from_coeffs(prover.c)?;

        a.ifft(&worker, &mut fft_kern)?;
        a.coset_fft(&worker, &mut fft_kern)?;
        b.ifft(&worker, &mut fft_kern)?;
        b.coset_fft(&worker, &mut fft_kern)?;
        c.ifft(&worker, &mut fft_kern)?;
        c.coset_fft(&worker, &mut fft_kern)?;

        a.mul_assign(&worker, &b);
        drop(b);
        a.sub_assign(&worker, &c);
        drop(c);
        a.divide_by_z_on_coset(&worker);
        a.icoset_fft(&worker, &mut fft_kern)?;
        let mut a = a.into_coeffs();
        let a_len = a.len() - 1;
        a.truncate(a_len);
        // TODO: parallelize if it's even helpful
        Arc::new(a.into_iter().map(|s| s.0.into_repr()).collect::<Vec<_>>())
    };
=======
    #[cfg(feature = "gpu")]
    let lock = gpu::lock()?;
>>>>>>> ada5a34f

    let mut fft_kern = create_fft_kernel(log_d);

    let a_s = provers
        .iter_mut()
        .map(|prover| {
            let mut a =
                EvaluationDomain::from_coeffs(std::mem::replace(&mut prover.a, Vec::new()))?;
            let mut b =
                EvaluationDomain::from_coeffs(std::mem::replace(&mut prover.b, Vec::new()))?;
            let mut c =
                EvaluationDomain::from_coeffs(std::mem::replace(&mut prover.c, Vec::new()))?;

            a.ifft(&worker, &mut fft_kern)?;
            a.coset_fft(&worker, &mut fft_kern)?;
            b.ifft(&worker, &mut fft_kern)?;
            b.coset_fft(&worker, &mut fft_kern)?;
            c.ifft(&worker, &mut fft_kern)?;
            c.coset_fft(&worker, &mut fft_kern)?;

            a.mul_assign(&worker, &b);
            drop(b);
            a.sub_assign(&worker, &c);
            drop(c);
            a.divide_by_z_on_coset(&worker);
            a.icoset_fft(&worker, &mut fft_kern)?;
            let mut a = a.into_coeffs();
            let a_len = a.len() - 1;
            a.truncate(a_len);

            Ok(Arc::new(
                a.into_iter().map(|s| s.0.into_repr()).collect::<Vec<_>>(),
            ))
        })
        .collect::<Result<Vec<_>, SynthesisError>>()?;

    drop(fft_kern);
    let mut multiexp_kern = create_multiexp_kernel();

    let h_s = a_s
        .into_iter()
        .map(|a| {
            let h = multiexp(
                &worker,
                params.get_h(a.len())?,
                FullDensity,
                a,
                &mut multiexp_kern,
            );
            Ok(h)
        })
        .collect::<Result<Vec<_>, SynthesisError>>()?;

    let input_assignments = provers
        .par_iter_mut()
        .map(|prover| {
            let input_assignment = std::mem::replace(&mut prover.input_assignment, Vec::new());
            Arc::new(
                input_assignment
                    .into_iter()
                    .map(|s| s.into_repr())
                    .collect::<Vec<_>>(),
            )
        })
        .collect::<Vec<_>>();

    let aux_assignments = provers
        .par_iter_mut()
        .map(|prover| {
            let aux_assignment = std::mem::replace(&mut prover.aux_assignment, Vec::new());
            Arc::new(
                aux_assignment
                    .into_iter()
                    .map(|s| s.into_repr())
                    .collect::<Vec<_>>(),
            )
        })
        .collect::<Vec<_>>();

    let l_s = aux_assignments
        .iter()
        .map(|aux_assignment| {
            let l = multiexp(
                &worker,
                params.get_l(aux_assignment.len())?,
                FullDensity,
                aux_assignment.clone(),
                &mut multiexp_kern,
            );
            Ok(l)
        })
        .collect::<Result<Vec<_>, SynthesisError>>()?;

    let inputs = provers
        .into_iter()
        .zip(input_assignments.iter())
        .zip(aux_assignments.iter())
        .map(|((prover, input_assignment), aux_assignment)| {
            let a_aux_density_total = prover.a_aux_density.get_total_density();

            let (a_inputs_source, a_aux_source) =
                params.get_a(input_assignment.len(), a_aux_density_total)?;

            let a_inputs = multiexp(
                &worker,
                a_inputs_source,
                FullDensity,
                input_assignment.clone(),
                &mut multiexp_kern,
            );

            let a_aux = multiexp(
                &worker,
                a_aux_source,
                Arc::new(prover.a_aux_density),
                aux_assignment.clone(),
                &mut multiexp_kern,
            );

            let b_input_density = Arc::new(prover.b_input_density);
            let b_input_density_total = b_input_density.get_total_density();
            let b_aux_density = Arc::new(prover.b_aux_density);
            let b_aux_density_total = b_aux_density.get_total_density();

            let (b_g1_inputs_source, b_g1_aux_source) =
                params.get_b_g1(b_input_density_total, b_aux_density_total)?;

            let b_g1_inputs = multiexp(
                &worker,
                b_g1_inputs_source,
                b_input_density.clone(),
                input_assignment.clone(),
                &mut multiexp_kern,
            );
            let b_g1_aux = multiexp(
                &worker,
                b_g1_aux_source,
                b_aux_density.clone(),
                aux_assignment.clone(),
                &mut multiexp_kern,
            );

            let (b_g2_inputs_source, b_g2_aux_source) =
                params.get_b_g2(b_input_density_total, b_aux_density_total)?;

            let b_g2_inputs = multiexp(
                &worker,
                b_g2_inputs_source,
                b_input_density,
                input_assignment.clone(),
                &mut multiexp_kern,
            );
            let b_g2_aux = multiexp(
                &worker,
                b_g2_aux_source,
                b_aux_density,
                aux_assignment.clone(),
                &mut multiexp_kern,
            );

            Ok((
                a_inputs,
                a_aux,
                b_g1_inputs,
                b_g1_aux,
                b_g2_inputs,
                b_g2_aux,
            ))
        })
        .collect::<Result<Vec<_>, SynthesisError>>()?;

    drop(multiexp_kern);

    #[cfg(feature = "gpu")]
    gpu::unlock(lock);

    let proofs = h_s
        .into_iter()
        .zip(l_s.into_iter())
        .zip(inputs.into_iter())
        .zip(r_s.into_iter())
        .zip(s_s.into_iter())
        .map(
            |(
                (((h, l), (a_inputs, a_aux, b_g1_inputs, b_g1_aux, b_g2_inputs, b_g2_aux)), r),
                s,
            )| {
                if vk.delta_g1.is_zero() || vk.delta_g2.is_zero() {
                    // If this element is zero, someone is trying to perform a
                    // subversion-CRS attack.
                    return Err(SynthesisError::UnexpectedIdentity);
                }

                let mut g_a = vk.delta_g1.mul(r);
                g_a.add_assign_mixed(&vk.alpha_g1);
                let mut g_b = vk.delta_g2.mul(s);
                g_b.add_assign_mixed(&vk.beta_g2);
                let mut g_c;
                {
                    let mut rs = r;
                    rs.mul_assign(&s);

                    g_c = vk.delta_g1.mul(rs);
                    g_c.add_assign(&vk.alpha_g1.mul(s));
                    g_c.add_assign(&vk.beta_g1.mul(r));
                }
                let mut a_answer = a_inputs.wait()?;
                a_answer.add_assign(&a_aux.wait()?);
                g_a.add_assign(&a_answer);
                a_answer.mul_assign(s);
                g_c.add_assign(&a_answer);

                let mut b1_answer = b_g1_inputs.wait()?;
                b1_answer.add_assign(&b_g1_aux.wait()?);
                let mut b2_answer = b_g2_inputs.wait()?;
                b2_answer.add_assign(&b_g2_aux.wait()?);

                g_b.add_assign(&b2_answer);
                b1_answer.mul_assign(r);
                g_c.add_assign(&b1_answer);
                g_c.add_assign(&h.wait()?);
                g_c.add_assign(&l.wait()?);

                Ok(Proof {
                    a: g_a.into_affine(),
                    b: g_b.into_affine(),
                    c: g_c.into_affine(),
                })
            },
        )
        .collect::<Result<Vec<_>, SynthesisError>>()?;

    Ok(proofs)
}

pub fn create_proof<E, C, P: ParameterSource<E>>(
    circuit: C,
    params: P,
    r: E::Fr,
    s: E::Fr,
) -> Result<Proof<E>, SynthesisError>
where
    E: Engine,
    C: Circuit<E> + Send,
{
    let proofs = create_proof_batch::<E, C, P>(vec![circuit], params, vec![r], vec![s])?;

    Ok(proofs.into_iter().next().unwrap())
}<|MERGE_RESOLUTION|>--- conflicted
+++ resolved
@@ -248,37 +248,8 @@
         log_d += 1;
     }
 
-<<<<<<< HEAD
-    let a = {
-        let mut fft_kern = create_fft_kernel(log_d);
-
-        let mut a = EvaluationDomain::from_coeffs(prover.a)?;
-        let mut b = EvaluationDomain::from_coeffs(prover.b)?;
-        let mut c = EvaluationDomain::from_coeffs(prover.c)?;
-
-        a.ifft(&worker, &mut fft_kern)?;
-        a.coset_fft(&worker, &mut fft_kern)?;
-        b.ifft(&worker, &mut fft_kern)?;
-        b.coset_fft(&worker, &mut fft_kern)?;
-        c.ifft(&worker, &mut fft_kern)?;
-        c.coset_fft(&worker, &mut fft_kern)?;
-
-        a.mul_assign(&worker, &b);
-        drop(b);
-        a.sub_assign(&worker, &c);
-        drop(c);
-        a.divide_by_z_on_coset(&worker);
-        a.icoset_fft(&worker, &mut fft_kern)?;
-        let mut a = a.into_coeffs();
-        let a_len = a.len() - 1;
-        a.truncate(a_len);
-        // TODO: parallelize if it's even helpful
-        Arc::new(a.into_iter().map(|s| s.0.into_repr()).collect::<Vec<_>>())
-    };
-=======
     #[cfg(feature = "gpu")]
     let lock = gpu::lock()?;
->>>>>>> ada5a34f
 
     let mut fft_kern = create_fft_kernel(log_d);
 
