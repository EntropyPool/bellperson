--- conflicted
+++ resolved
@@ -280,12 +280,6 @@
 {
     info!("Bellperson {} is being used!", BELLMAN_VERSION);
 
-<<<<<<< HEAD
-    // Preparing things for the proofs is done a lot in parallel with the help of Rayon. Make
-    // sure that those things run on the correct thread pool.
-    let (start, mut provers, input_assignments, aux_assignments) =
-        THREAD_POOL.install(|| create_proof_batch_priority_inner(circuits))?;
-=======
     THREAD_POOL.install(|| create_proof_batch_priority_inner(circuits, params, r_s, s_s, priority))
 }
 
@@ -322,14 +316,10 @@
     info!("ZQ: starting proof timer");
     let start = Instant::now();
     info!("starting proof timer");
->>>>>>> 51a1e71a
-
-    // The rest of the proving also has parallelism, but not on the outer loops, but within e.g. the
-    // multiexp calculations. This is what the `Worker` is used for. It is important that calling
-    // `wait()` on the worker happens *outside* the thread pool, else deadlocks can happen.
+
     let worker = Worker::new();
     let input_len = provers[0].input_assignment.len();
-    let vk = params.get_vk(input_len)?.clone();
+    let vk = params.get_vk(input_len)?;
     let n = provers[0].a.len();
 
     // Make sure all circuits have the same input len.
@@ -421,24 +411,6 @@
     let assignments = rx_assignments.recv().unwrap();
     info!("ZQ: get params end: {:?}", now.elapsed());
 
-
-    #[cfg(feature = "gpu")]
-<<<<<<< HEAD
-    let prio_lock = if priority {
-        trace!("acquiring priority lock");
-        Some(PriorityLock::lock())
-    } else {
-        None
-    };
-=======
-    // let prio_lock = if priority {
-    //     Some(PriorityLock::lock())
-    // } else {
-    //     None
-    // };
->>>>>>> 51a1e71a
-
-
     info!("ZQ: a_s start");
     let now = Instant::now();
     let mut fft_kern = Some(LockedFFTKernel::<E>::new(log_d, priority));
@@ -496,14 +468,9 @@
         .collect::<Result<Vec<_>, SynthesisError>>()?;
     info!("ZQ: h_s end: {:?}", now.elapsed());
 
-<<<<<<< HEAD
-    let l_s = aux_assignments
-=======
-
     info!("ZQ: l_s start");
     let now = Instant::now();
     let l_s = assignments
->>>>>>> 51a1e71a
         .iter()
         .map(|(_,aux_assignment)| {
             let l = multiexp_fulldensity(
@@ -618,20 +585,14 @@
             ))
         })
         .collect::<Result<Vec<_>, SynthesisError>>()?;
-<<<<<<< HEAD
-    drop(multiexp_kern);
-
-=======
+
     info!("ZQ: inputs end: {:?}", now.elapsed());
 
     drop(multiexp_kern);
     #[cfg(feature = "gpu")]
-    // drop(prio_lock);
-
 
     info!("ZQ: proofs start");
     let now = Instant::now();
->>>>>>> 51a1e71a
     let proofs = h_s
         .into_iter()
         .zip(l_s.into_iter())
@@ -689,85 +650,9 @@
         .collect::<Result<Vec<_>, SynthesisError>>()?;
     info!("ZQ: proofs end: {:?}", now.elapsed());
 
-<<<<<<< HEAD
-    #[cfg(feature = "gpu")]
-    {
-        trace!("dropping priority lock");
-        drop(prio_lock);
-    }
-
-    let proof_time = start.elapsed();
-    info!("prover time: {:?}", proof_time);
-=======
     info!("ZQ: prover time: {:?}", start.elapsed());
->>>>>>> 51a1e71a
 
     Ok(proofs)
-}
-
-fn create_proof_batch_priority_inner<E, C>(
-    circuits: Vec<C>,
-) -> Result<
-    (
-        Instant,
-        std::vec::Vec<ProvingAssignment<E>>,
-        std::vec::Vec<std::sync::Arc<std::vec::Vec<<E::Fr as PrimeField>::Repr>>>,
-        std::vec::Vec<std::sync::Arc<std::vec::Vec<<E::Fr as PrimeField>::Repr>>>,
-    ),
-    SynthesisError,
->
-where
-    E: Engine,
-    C: Circuit<E> + Send,
-{
-    let mut provers = circuits
-        .into_par_iter()
-        .map(|circuit| -> Result<_, SynthesisError> {
-            let mut prover = ProvingAssignment::new();
-
-            prover.alloc_input(|| "", || Ok(E::Fr::one()))?;
-
-            circuit.synthesize(&mut prover)?;
-
-            for i in 0..prover.input_assignment.len() {
-                prover.enforce(|| "", |lc| lc + Variable(Index::Input(i)), |lc| lc, |lc| lc);
-            }
-
-            Ok(prover)
-        })
-        .collect::<Result<Vec<_>, _>>()?;
-
-    // Start fft/multiexp prover timer
-    let start = Instant::now();
-    info!("starting proof timer");
-
-    let input_assignments = provers
-        .par_iter_mut()
-        .map(|prover| {
-            let input_assignment = std::mem::replace(&mut prover.input_assignment, Vec::new());
-            Arc::new(
-                input_assignment
-                    .into_iter()
-                    .map(|s| s.into_repr())
-                    .collect::<Vec<_>>(),
-            )
-        })
-        .collect::<Vec<_>>();
-
-    let aux_assignments = provers
-        .par_iter_mut()
-        .map(|prover| {
-            let aux_assignment = std::mem::replace(&mut prover.aux_assignment, Vec::new());
-            Arc::new(
-                aux_assignment
-                    .into_iter()
-                    .map(|s| s.into_repr())
-                    .collect::<Vec<_>>(),
-            )
-        })
-        .collect::<Vec<_>>();
-
-    Ok((start, provers, input_assignments, aux_assignments))
 }
 
 #[cfg(test)]
