--- conflicted
+++ resolved
@@ -9,7 +9,6 @@
 
 template<typename T>
 static uint64_t multiexp_chunk_size(InputParameters<T> p) {
-<<<<<<< HEAD
 	size_t free, total;
     CUDA_CHECK(cudaSetDevice(p.cuda_info.device_id));
     CUcontext context;
@@ -17,10 +16,6 @@
 
 	CUDA_CHECK(cudaMemGetInfo(&free, &total));
     cuCtxDestroy(context);
-=======
-    size_t free, total;
-    CUDA_CHECK(cudaMemGetInfo(&free, &total));
->>>>>>> b4c0eb9e
 
     size_t bucket_len = 1 << p.window_size;
     size_t buckets_size = sizeof(projective<T>) * (2 * p.core_count * bucket_len);
@@ -31,14 +26,7 @@
         return 0;
     }
 
-<<<<<<< HEAD
-	printf("free %ld total %ld usable %ld buckets_size %ld results_size %ld\n",
-            free, total, usable, buckets_size, results_size);
-
-	return usable / (sizeof(affine<T>) + sizeof(Fr));
-=======
     return usable / (sizeof(affine<T>) + sizeof(Fr));
->>>>>>> b4c0eb9e
 }
 
 template<typename T>
