use super::error::{GPUError, GPUResult};
use super::locks;
use super::sources;
use super::utils;
use crate::bls::Engine;
use crate::multicore::Worker;
use crate::multiexp::{multiexp as cpu_multiexp, FullDensity};
use ff::{PrimeField, ScalarEngine};
use groupy::{CurveAffine, CurveProjective};
use log::{error, info};
use rust_gpu_tools::*;
use std::any::TypeId;
use std::sync::Arc;
use std::env;

const MAX_WINDOW_SIZE: usize = 10;
const LOCAL_WORK_SIZE: usize = 256;
const MEMORY_PADDING: f64 = 0.2f64; // Let 20% of GPU memory be free

pub fn get_cpu_utilization() -> f64 {

    env::var("BELLMAN_CPU_UTILIZATION")
        .and_then(|v| match v.parse() {
            Ok(val) => Ok(val),
            Err(_) => {
                error!("Invalid BELLMAN_CPU_UTILIZATION! Defaulting to 0...");
                Ok(0f64)
            }
        })
        .unwrap_or(0f64)
        .max(0f64)
        .min(1f64)
}

// Multiexp kernel for a single GPU
pub struct SingleMultiexpKernel<E>
where
    E: Engine,
{
    program: opencl::Program,

    core_count: usize,
    n: usize,

    priority: bool,
    _phantom: std::marker::PhantomData<E::Fr>,
}

fn calc_num_groups(core_count: usize, num_windows: usize) -> usize {
    // Observations show that we get the best performance when num_groups * num_windows ~= 2 * CUDA_CORES
    2 * core_count / num_windows
}

fn calc_window_size(n: usize, exp_bits: usize, core_count: usize) -> usize {
    // window_size = ln(n / num_groups)
    // num_windows = exp_bits / window_size
    // num_groups = 2 * core_count / num_windows = 2 * core_count * window_size / exp_bits
    // window_size = ln(n / num_groups) = ln(n * exp_bits / (2 * core_count * window_size))
    // window_size = ln(exp_bits * n / (2 * core_count)) - ln(window_size)
    //
    // Thus we need to solve the following equation:
    // window_size + ln(window_size) = ln(exp_bits * n / (2 * core_count))
    let lower_bound = (((exp_bits * n) as f64) / ((2 * core_count) as f64)).ln();
    for w in 0..MAX_WINDOW_SIZE {
        if (w as f64) + (w as f64).ln() > lower_bound {
            return w;
        }
    }

    MAX_WINDOW_SIZE
}

fn calc_best_chunk_size(max_window_size: usize, core_count: usize, exp_bits: usize) -> usize {
    // Best chunk-size (N) can also be calculated using the same logic as calc_window_size:
    // n = e^window_size * window_size * 2 * core_count / exp_bits
    (((max_window_size as f64).exp() as f64)
        * (max_window_size as f64)
        * 2f64
        * (core_count as f64)
        / (exp_bits as f64))
        .ceil() as usize
}

fn calc_chunk_size<E>(mem: u64, core_count: usize) -> usize
where
    E: Engine,
{
    let aff_size = std::mem::size_of::<E::G1Affine>() + std::mem::size_of::<E::G2Affine>();
    let exp_size = exp_size::<E>();
    let proj_size = std::mem::size_of::<E::G1>() + std::mem::size_of::<E::G2>();
    ((((mem as f64) * (1f64 - MEMORY_PADDING)) as usize)
        - (2 * core_count * ((1 << MAX_WINDOW_SIZE) + 1) * proj_size))
        / (aff_size + exp_size)
}

fn exp_size<E: Engine>() -> usize {
    std::mem::size_of::<<E::Fr as ff::PrimeField>::Repr>()
}

impl<E> SingleMultiexpKernel<E>
where
    E: Engine,
{
    pub fn create(d: opencl::Device, priority: bool) -> GPUResult<SingleMultiexpKernel<E>> {
        let src = sources::kernel::<E>(d.brand() == opencl::Brand::Nvidia);

        let exp_bits = exp_size::<E>() * 8;
        let core_count = utils::get_core_count(&d);
        let mem = d.memory();
        let max_n = calc_chunk_size::<E>(mem, core_count);
        let best_n = calc_best_chunk_size(MAX_WINDOW_SIZE, core_count, exp_bits);
        let n = std::cmp::min(max_n, best_n);

        Ok(SingleMultiexpKernel {
            program: opencl::Program::from_opencl(d, &src)?,
            core_count,
            n,
            priority,
            _phantom: std::marker::PhantomData,
        })
    }

    pub fn multiexp<G>(
        &mut self,
        bases: &[G],
        exps: &[<<G::Engine as ScalarEngine>::Fr as PrimeField>::Repr],
        n: usize,
    ) -> GPUResult<<G as CurveAffine>::Projective>
    where
        G: CurveAffine,
    {
        if locks::PriorityLock::should_break(self.priority) {
            return Err(GPUError::GPUTaken);
        }

        let exp_bits = exp_size::<E>() * 8;
        let window_size = calc_window_size(n as usize, exp_bits, self.core_count);
        let num_windows = ((exp_bits as f64) / (window_size as f64)).ceil() as usize;
        let num_groups = calc_num_groups(self.core_count, num_windows);
        let bucket_len = 1 << window_size;

        // Each group will have `num_windows` threads and as there are `num_groups` groups, there will
        // be `num_groups` * `num_windows` threads in total.
        // Each thread will use `num_groups` * `num_windows` * `bucket_len` buckets.

        let mut base_buffer = self.program.create_buffer::<G>(n)?;
        base_buffer.write_from(0, bases)?;
        let mut exp_buffer = self
            .program
            .create_buffer::<<<G::Engine as ScalarEngine>::Fr as PrimeField>::Repr>(n)?;
        exp_buffer.write_from(0, exps)?;

        let bucket_buffer = self
            .program
            .create_buffer::<<G as CurveAffine>::Projective>(2 * self.core_count * bucket_len)?;
        let result_buffer = self
            .program
            .create_buffer::<<G as CurveAffine>::Projective>(2 * self.core_count)?;

        // Make global work size divisible by `LOCAL_WORK_SIZE`
        let mut global_work_size = num_windows * num_groups;
        global_work_size +=
            (LOCAL_WORK_SIZE - (global_work_size % LOCAL_WORK_SIZE)) % LOCAL_WORK_SIZE;

        let kernel = self.program.create_kernel(
            if TypeId::of::<G>() == TypeId::of::<E::G1Affine>() {
                "G1_bellman_multiexp"
            } else if TypeId::of::<G>() == TypeId::of::<E::G2Affine>() {
                "G2_bellman_multiexp"
            } else {
                return Err(GPUError::Simple("Only E::G1 and E::G2 are supported!"));
            },
            global_work_size,
            None,
        );

        call_kernel!(
            kernel,
            &base_buffer,
            &bucket_buffer,
            &result_buffer,
            &exp_buffer,
            n as u32,
            num_groups as u32,
            num_windows as u32,
            window_size as u32
        )?;

        let mut results = vec![<G as CurveAffine>::Projective::zero(); num_groups * num_windows];
        result_buffer.read_into(0, &mut results)?;

        // Using the algorithm below, we can calculate the final result by accumulating the results
        // of those `NUM_GROUPS` * `NUM_WINDOWS` threads.
        let mut acc = <G as CurveAffine>::Projective::zero();
        let mut bits = 0;
        for i in 0..num_windows {
            let w = std::cmp::min(window_size, exp_bits - bits);
            for _ in 0..w {
                acc.double();
            }
            for g in 0..num_groups {
                acc.add_assign(&results[g * num_windows + i]);
            }
            bits += w; // Process the next window
        }

        Ok(acc)
    }
}

// A struct that containts several multiexp kernels for different devices
pub struct MultiexpKernel<E>
where
    E: Engine,
{
    kernels: Vec<SingleMultiexpKernel<E>>,
    _lock: locks::GPULock, // RFC 1857: struct fields are dropped in the same order as they are declared.
}

impl<E> MultiexpKernel<E>
where
    E: Engine,
{
    pub fn create(priority: bool) -> GPUResult<MultiexpKernel<E>> {
        let lock = locks::GPULock::lock();
        let mut kernels;
        if env::var("LOTUS_USE_GPU_INDEX").is_ok() {
            let gpu_num = GPU_NVIDIA_DEVICES.len();
            if 0 == gpu_num {
                return Err(GPUError::Simple("No working GPUs found!"));
            }
            let mut use_gpu_index = 0;
            if env::var("LOTUS_USE_GPU_INDEX").is_ok() {
                let use_gpu_str = env::var("LOTUS_USE_GPU_INDEX").unwrap();
                use_gpu_index = use_gpu_str.parse().unwrap();
                if use_gpu_index > (gpu_num -1) {
                    use_gpu_index = gpu_num-1;
                }
            }
            info!("bellman Multiexp use GPU{} and all GPU devices is {},.", use_gpu_index, gpu_num);
            let devices = &GPU_NVIDIA_DEVICES;
            let device = devices[use_gpu_index];
            kernels = vec!(SingleMultiexpKernel::<E>::create(device, priority)?);
        } else {
            kernels = GPU_NVIDIA_DEVICES
                .iter()
                .map(|d| SingleMultiexpKernel::<E>::create(*d, priority))
                .filter(|res| res.is_ok())
                .map(|res| res.unwrap())
                .collect();
        }

<<<<<<< HEAD
        let devices = opencl::Device::all()?;

        let kernels: Vec<_> = devices
            .into_iter()
            .map(|d| (d.clone(), SingleMultiexpKernel::<E>::create(d, priority)))
            .filter_map(|(device, res)| {
                if let Err(ref e) = res {
                    error!(
                        "Cannot initialize kernel for device '{}'! Error: {}",
                        device.name(),
                        e
                    );
                }
                res.ok()
            })
            .collect();

=======
>>>>>>> 048ecff2
        if kernels.is_empty() {
            return Err(GPUError::Simple("No working GPUs found!"));
        }
        info!(
            "Multiexp: {} working device(s) selected. (CPU utilization: {})",
            kernels.len(),
            get_cpu_utilization()
        );
        for (i, k) in kernels.iter().enumerate() {
            info!(
<<<<<<< HEAD
                "Multiexp: Device {}: {} (Chunk-size: {})",
                i,
                k.program.device().name(),
=======
                "Multiexp: Device: {} (Chunk-size: {})",
                k.proque.device().name()?,
>>>>>>> 048ecff2
                k.n
            );
        }
        Ok(MultiexpKernel::<E> {
            kernels,
            _lock: lock,
        })
    }

    pub fn multiexp<G>(
        &mut self,
        pool: &Worker,
        bases: Arc<Vec<G>>,
        exps: Arc<Vec<<<G::Engine as ScalarEngine>::Fr as PrimeField>::Repr>>,
        skip: usize,
        n: usize,
    ) -> GPUResult<<G as CurveAffine>::Projective>
    where
        G: CurveAffine,
        <G as groupy::CurveAffine>::Engine: crate::bls::Engine,
    {
        let num_devices = self.kernels.len();
        // Bases are skipped by `self.1` elements, when converted from (Arc<Vec<G>>, usize) to Source
        // https://github.com/zkcrypto/bellman/blob/10c5010fd9c2ca69442dc9775ea271e286e776d8/src/multiexp.rs#L38
        let bases = &bases[skip..(skip + n)];
        let exps = &exps[..n];

        let cpu_n = ((n as f64) * get_cpu_utilization()) as usize;
        let n = n - cpu_n;
        let (cpu_bases, bases) = bases.split_at(cpu_n);
        let (cpu_exps, exps) = exps.split_at(cpu_n);

        let chunk_size = ((n as f64) / (num_devices as f64)).ceil() as usize;

        crate::multicore::THREAD_POOL.install(|| {
            use rayon::prelude::*;

            let mut acc = <G as CurveAffine>::Projective::zero();

            let results = if n > 0 {
                bases
                    .par_chunks(chunk_size)
                    .zip(exps.par_chunks(chunk_size))
                    .zip(self.kernels.par_iter_mut())
                    .map(|((bases, exps), kern)| -> Result<<G as CurveAffine>::Projective, GPUError> {
                        let mut acc = <G as CurveAffine>::Projective::zero();
                        for (bases, exps) in bases.chunks(kern.n).zip(exps.chunks(kern.n)) {
                            let result = kern.multiexp(bases, exps, bases.len())?;
                            acc.add_assign(&result);
                        }

                        Ok(acc)
                    })
                    .collect::<Vec<_>>()
            } else {
                Vec::new()
            };

            let cpu_acc = cpu_multiexp(
                &pool,
                (Arc::new(cpu_bases.to_vec()), 0),
                FullDensity,
                Arc::new(cpu_exps.to_vec()),
                &mut None,
            );

            for r in results {
                acc.add_assign(&r?);
            }

            acc.add_assign(&cpu_acc.wait().unwrap());
            Ok(acc)
        })
    }
}<|MERGE_RESOLUTION|>--- conflicted
+++ resolved
@@ -250,7 +250,6 @@
                 .collect();
         }
 
-<<<<<<< HEAD
         let devices = opencl::Device::all()?;
 
         let kernels: Vec<_> = devices
@@ -268,8 +267,6 @@
             })
             .collect();
 
-=======
->>>>>>> 048ecff2
         if kernels.is_empty() {
             return Err(GPUError::Simple("No working GPUs found!"));
         }
@@ -280,14 +277,9 @@
         );
         for (i, k) in kernels.iter().enumerate() {
             info!(
-<<<<<<< HEAD
                 "Multiexp: Device {}: {} (Chunk-size: {})",
                 i,
                 k.program.device().name(),
-=======
-                "Multiexp: Device: {} (Chunk-size: {})",
-                k.proque.device().name()?,
->>>>>>> 048ecff2
                 k.n
             );
         }
