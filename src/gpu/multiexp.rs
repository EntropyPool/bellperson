--- conflicted
+++ resolved
@@ -6,28 +6,21 @@
 use ff::PrimeField;
 use group::{prime::PrimeCurveAffine, Group};
 use log::{error, info};
-<<<<<<< HEAD
 use pairing::Engine;
 use rust_gpu_tools::{program_closures, Device, Program};
 
 use std::any::TypeId;
 use std::ops::AddAssign;
-use std::sync::{Arc, RwLock};
-=======
-use rust_gpu_tools::*;
-use std::any::TypeId;
 use std::sync::Arc;
-use std::env;
 
 use std::sync::mpsc;
-extern crate scoped_threadpool;
-use scoped_threadpool::Pool;
->>>>>>> d675bb59
-
+
+// const MAX_WINDOW_SIZE: usize = 10;
 const LOCAL_WORK_SIZE: usize = 256;
+// const MEMORY_PADDING: f64 = 0.2f64; // Let 20% of GPU memory be free
 
 pub fn get_cpu_utilization() -> f64 {
-
+    use std::env;
     env::var("BELLMAN_CPU_UTILIZATION")
         .map_or(0f64, |v| match v.parse() {
             Ok(val) => val,
@@ -45,13 +38,9 @@
 where
     E: Engine + GpuEngine,
 {
-<<<<<<< HEAD
+    gpu_id: u32,
     program: Program,
-=======
-    gpu_id: u32,
-    program: opencl::Program,
-
->>>>>>> d675bb59
+
     core_count: usize,
     n: usize,
     max_window_size: usize,
@@ -66,17 +55,17 @@
     _phantom: std::marker::PhantomData<E::Fr>,
 }
 
-#[cfg(feature = "cuda")]
-pub use super::cuda::SingleMultiexpKernel as MySingleMultiexpKernel;
-#[cfg(not(feature = "cuda"))]
-pub use SingleMultiexpKernel as MySingleMultiexpKernel;
-
 pub(crate) fn calc_num_groups(core_count: usize, num_windows: usize) -> usize {
     // Observations show that we get the best performance when num_groups * num_windows ~= 2 * CUDA_CORES
     2 * core_count / num_windows
 }
 
-pub(crate) fn calc_window_size(n: usize, exp_bits: usize, core_count: usize, max_window_size: usize) -> usize {
+pub(crate) fn calc_window_size(
+    n: usize,
+    exp_bits: usize,
+    core_count: usize,
+    max_window_size: usize,
+) -> usize {
     // window_size = ln(n / num_groups)
     // num_windows = exp_bits / window_size
     // num_groups = 2 * core_count / num_windows = 2 * core_count * window_size / exp_bits
@@ -114,7 +103,13 @@
         .ceil() as usize
 }
 
-pub(crate) fn calc_chunk_size<E>(mem: u64, core_count: usize, scale: usize, max_window_size: usize, reserved_mem_ratio: f32) -> usize
+pub(crate) fn calc_chunk_size<E>(
+    mem: u64,
+    core_count: usize,
+    scale: usize,
+    max_window_size: usize,
+    reserved_mem_ratio: f32,
+) -> usize
 where
     E: Engine,
 {
@@ -134,17 +129,7 @@
 where
     E: Engine + GpuEngine,
 {
-<<<<<<< HEAD
-    pub fn create(device: &Device, priority: bool) -> GPUResult<SingleMultiexpKernel<E>> {
-        let exp_bits = exp_size::<E>() * 8;
-        let core_count = utils::get_core_count(&device.name());
-        let mem = device.memory();
-        let max_n = calc_chunk_size::<E>(mem, core_count);
-        let best_n = calc_best_chunk_size(MAX_WINDOW_SIZE, core_count, exp_bits);
-=======
-    pub fn create(d: opencl::Device, priority: bool, gpuid: u32) -> GPUResult<SingleMultiexpKernel<E>> {
-        let src = sources::kernel::<E>(d.brand() == opencl::Brand::Nvidia);
-
+    pub fn create(d: Device, priority: bool, gpuid: u32) -> GPUResult<SingleMultiexpKernel<E>> {
         let exp_bits = exp_size::<E>() * 8;
         let core_count = utils::get_core_count(&d);
         let chunk_divider_1 = utils::get_chunk_divider_1(&d);
@@ -155,20 +140,22 @@
         let max_window_size = utils::get_max_window_size(&d);
         let chunk_size_scale = utils::get_chunk_size_scale(&d);
         let best_chunk_size_scale = utils::get_best_chunk_size_scale(&d);
-        let max_n = calc_chunk_size::<E>(mem, core_count, chunk_size_scale, max_window_size, reserved_mem_ratio);
-        let best_n = calc_best_chunk_size(max_window_size, core_count, exp_bits, best_chunk_size_scale);
->>>>>>> d675bb59
+        let max_n = calc_chunk_size::<E>(
+            mem,
+            core_count,
+            chunk_size_scale,
+            max_window_size,
+            reserved_mem_ratio,
+        );
+        let best_n =
+            calc_best_chunk_size(max_window_size, core_count, exp_bits, best_chunk_size_scale);
         let n = std::cmp::min(max_n, best_n);
 
-        let program = program::program::<E>(device)?;
+        let program = program::program::<E>(&d)?;
 
         Ok(SingleMultiexpKernel {
-<<<<<<< HEAD
-            program,
-=======
             gpu_id: gpuid,
-            program: opencl::Program::from_opencl(d, &src)?,
->>>>>>> d675bb59
+            program: program,
             core_count,
             max_window_size,
             chunk_size_scale,
@@ -192,12 +179,13 @@
     where
         G: PrimeCurveAffine,
     {
-        // if locks::PriorityLock::should_break(self.priority) {
-        //     return Err(GPUError::GPUTaken);
-        // }
+        if locks::PriorityLock::should_break(self.priority) {
+            return Err(GPUError::GPUTaken);
+        }
 
         let exp_bits = exp_size::<E>() * 8;
-        let window_size = calc_window_size(n as usize, exp_bits, self.core_count, self.max_window_size);
+        let window_size =
+            calc_window_size(n as usize, exp_bits, self.core_count, self.max_window_size);
         let num_windows = ((exp_bits as f64) / (window_size as f64)).ceil() as usize;
         let num_groups = calc_num_groups(self.core_count, num_windows);
         let bucket_len = 1 << window_size;
@@ -206,7 +194,6 @@
         // be `num_groups` * `num_windows` threads in total.
         // Each thread will use `num_groups` * `num_windows` * `bucket_len` buckets.
 
-<<<<<<< HEAD
         let closures = program_closures!(
             |program, _arg| -> GPUResult<Vec<<G as PrimeCurveAffine>::Curve>> {
                 let base_buffer = program.create_buffer_from_slice(bases)?;
@@ -257,37 +244,6 @@
 
                 Ok(results)
             }
-=======
-        let mut base_buffer = self.program.create_buffer::<G>(n)?;
-        base_buffer.write_from(0, bases)?;
-        let mut exp_buffer = self
-            .program
-            .create_buffer::<<<G::Engine as ScalarEngine>::Fr as PrimeField>::Repr>(n)?;
-        exp_buffer.write_from(0, exps)?;
-
-        let bucket_buffer = self
-            .program
-            .create_buffer::<<G as CurveAffine>::Projective>((4 * self.core_count * bucket_len) as usize)?;
-        let result_buffer = self
-            .program
-            .create_buffer::<<G as CurveAffine>::Projective>((4 * self.core_count) as usize)?;
-
-        // Make global work size divisible by `LOCAL_WORK_SIZE`
-        let mut global_work_size = num_windows * num_groups;
-        global_work_size +=
-            (LOCAL_WORK_SIZE - (global_work_size % LOCAL_WORK_SIZE)) % LOCAL_WORK_SIZE;
-
-        let kernel = self.program.create_kernel(
-            if TypeId::of::<G>() == TypeId::of::<E::G1Affine>() {
-                "G1_bellman_multiexp"
-            } else if TypeId::of::<G>() == TypeId::of::<E::G2Affine>() {
-                "G2_bellman_multiexp"
-            } else {
-                return Err(GPUError::Simple("Only E::G1 and E::G2 are supported!"));
-            },
-            global_work_size,
-            None,
->>>>>>> d675bb59
         );
 
         let results = self.program.run(closures, ())?;
@@ -320,7 +276,7 @@
 where
     E: Engine + GpuEngine,
 {
-    kernels: Vec<MySingleMultiexpKernel<E>>,
+    kernels: Vec<SingleMultiexpKernel<E>>,
     _locks: Vec<locks::GPULock>, // RFC 1857: struct fields are dropped in the same order as they are declared.
 }
 
@@ -329,53 +285,33 @@
     E: Engine + GpuEngine,
 {
     pub fn create(priority: bool) -> GPUResult<MultiexpKernel<E>> {
-<<<<<<< HEAD
-        let lock = locks::GPULock::lock();
-
-        let kernels: Vec<_> = Device::all()
-            .iter()
-            .filter_map(|device| {
-                let kernel = SingleMultiexpKernel::<E>::create(device, priority);
-                if let Err(ref e) = kernel {
-                    error!(
-                        "Cannot initialize kernel for device '{}'! Error: {}",
-                        device.name(),
-                        e
-                    );
-                }
-                kernel.ok()
-            })
-            .collect();
-=======
-        let devices = opencl::Device::all();
-        if std::env::var("BELLMAN_NO_GPU").is_ok() || devices.len() == 0 {
+        let devices = Device::all();
+        let gpu_count = devices.len();
+        if std::env::var("BELLMAN_NO_GPU").is_ok() || gpu_count == 0 {
             return Err(GPUError::Simple("No working GPUs found!"));
         }
         let mut kernels = Vec::new();
         let mut locks = Vec::new();
 
         loop {
-            for device in devices.iter() {
-                let lock = match locks::GPULock::lock(devices.len(), false) {
+            for _device in devices.iter() {
+                let lock = match locks::GPULock::lock(gpu_count, false) {
                     Ok(lock) => lock,
-                    Err(..) =>{
-                        break
-                    },
+                    Err(..) => break,
                 };
                 let gpu = lock.1;
                 let device = devices[gpu].clone();
-                let kernel = MySingleMultiexpKernel::<E>::create(device, priority, gpu as u32)?;
+                let kernel = SingleMultiexpKernel::<E>::create(device, priority, gpu as u32)?;
                 kernels.push(kernel);
                 locks.push(lock);
                 if !std::env::var("FFI_MULTIEXP_USE_ALL_GPU").is_ok() {
-                    break
+                    break;
                 }
             }
             if locks.len() > 0 {
-                break
-            }
-        }
->>>>>>> d675bb59
+                break;
+            }
+        }
 
         if kernels.is_empty() {
             return Err(GPUError::Simple("No working GPUs found!"));
@@ -386,15 +322,7 @@
             get_cpu_utilization()
         );
         for (i, k) in kernels.iter().enumerate() {
-            info!(
-                "Multiexp: {} (Chunk-size: {})",
-                i,
-<<<<<<< HEAD
-                k.program.device_name(),
-=======
->>>>>>> d675bb59
-                k.n
-            );
+            info!("Multiexp: {} (Chunk-size: {})", i, k.n);
         }
         Ok(MultiexpKernel::<E> {
             kernels,
@@ -426,7 +354,7 @@
 
         let chunk_size = ((n as f64) / (num_devices as f64)).ceil() as usize;
 
-<<<<<<< HEAD
+        /*
         let mut results = Vec::new();
         let error = Arc::new(RwLock::new(Ok(())));
 
@@ -482,133 +410,94 @@
 
         acc.add_assign(&cpu_acc.wait().unwrap());
         Ok(acc)
-=======
-        crate::multicore::THREAD_POOL.install(|| {
-            use rayon::prelude::*;
-
-            let mut acc = <G as CurveAffine>::Projective::zero();
-
-            /*
-            let results = if n > 0 {
-                bases
-                    .par_chunks(chunk_size)
-                    .zip(exps.par_chunks(chunk_size))
-                    .zip(self.kernels.par_iter_mut())
-                    .map(|((bases, exps), kern)| -> Result<<G as CurveAffine>::Projective, GPUError> {
-                        let mut acc = <G as CurveAffine>::Projective::zero();
-                        for (bases, exps) in bases.chunks(kern.n).zip(exps.chunks(kern.n)) {
-                            let result = kern.multiexp(bases, exps, bases.len())?;
-                            acc.add_assign(&result);
-                        }
-
-                        Ok(acc)
-                    })
-                    .collect::<Vec<_>>()
-            } else {
-                Vec::new()
-            };
-
-            let cpu_acc = cpu_multiexp(
-                &pool,
-                (Arc::new(cpu_bases.to_vec()), 0),
-                FullDensity,
-                Arc::new(cpu_exps.to_vec()),
-                &mut None,
-            );
-
-            for r in results {
-                acc.add_assign(&r?);
-            }
-
-            acc.add_assign(&cpu_acc.wait().unwrap());
-            */
-
-            let (tx_gpu, rx_gpu) = mpsc::channel();
-            let (tx_cpu, rx_cpu) = mpsc::channel();
-            let mut scoped_pool = Pool::new(2);
-            scoped_pool.scoped(|scoped| {
-                // GPU
-                scoped.execute(move || {
-                    let results = if n > 0 {
-                        bases
-                            .par_chunks(chunk_size)
-                            .zip(exps.par_chunks(chunk_size))
-                            .zip(self.kernels.par_iter_mut())
-                            .map(|((bases, exps), kern)| -> Result<<G as CurveAffine>::Projective, GPUError> {
-                                let mut acc = <G as CurveAffine>::Projective::zero();
-
-                                let mut mem_limit = 0;
-                                let mut jack_chunk = kern.n;
-                                let size_result = std::mem::size_of::<<G as CurveAffine>::Projective>();
-
-                                #[cfg(feature = "cuda")]
-                                {
-                                    mem_limit = kern.multiexp_chunk_size(bases, exps).expect("fail to get gpu memory limit");
-                                    jack_chunk = std::cmp::min(kern.n, mem_limit);
+        */
+        use rayon::prelude::*;
+
+        let mut acc = <G as PrimeCurveAffine>::Curve::identity();
+
+        let (tx_gpu, rx_gpu) = mpsc::channel();
+        let (tx_cpu, rx_cpu) = mpsc::channel();
+        pool.scoped(|scoped| {
+            // GPU
+            scoped.execute(move || {
+                let results = if n > 0 {
+                    bases
+                        .par_chunks(chunk_size)
+                        .zip(exps.par_chunks(chunk_size))
+                        .zip(self.kernels.par_iter_mut())
+                        .map(|((bases, exps), kern)| -> Result<<G as PrimeCurveAffine>::Curve, GPUError> {
+                            let mut acc = <G as PrimeCurveAffine>::Curve::identity();
+
+                            let mut mem_limit = 0;
+                            let mut jack_chunk = kern.n;
+                            let size_result = std::mem::size_of::<<G as PrimeCurveAffine>::Curve>();
+
+                            #[cfg(feature = "cuda")]
+                            {
+                                mem_limit = kern.multiexp_chunk_size(bases, exps).expect("fail to get gpu memory limit");
+                                jack_chunk = std::cmp::min(kern.n, mem_limit);
+                            }
+
+                            #[cfg(not(feature = "cuda"))]
+                            {
+                                if size_result > 144 {
+                                    jack_chunk = (jack_chunk as f64 / kern.chunk_divider_1).ceil() as usize;
+                                } else {
+                                    jack_chunk = (jack_chunk as f64 / kern.chunk_divider_2).ceil() as usize;
                                 }
-
-                                #[cfg(not(feature = "cuda"))]
-                                {
-                                    if size_result > 144 {
-                                        jack_chunk = (jack_chunk as f64 / kern.chunk_divider_1).ceil() as usize;
-                                    } else {
-                                        jack_chunk = (jack_chunk as f64 / kern.chunk_divider_2).ceil() as usize;
-                                    }
-                                }
-
-                                let mut better_chunk = jack_chunk;
-                                if chunk_size % jack_chunk != 0 {
-                                    better_chunk = chunk_size / (chunk_size / jack_chunk + kern.chunk_divider_mod) + 1;
-                                }
-
-                                if better_chunk < jack_chunk {
-                                    jack_chunk = better_chunk;
-                                }
-
-                                info!("jack chunk {} kernel n {} chunk size {} base size {} base type {} mem limit {} size_result {}",
-                                    jack_chunk, kern.n, chunk_size, std::mem::size_of::<G>(), type_of(&bases[0]), mem_limit, size_result);
-                                for (bases, exps) in bases.chunks(jack_chunk).zip(exps.chunks(jack_chunk)) {
-                                    let result = kern.multiexp(bases, exps, bases.len())?;
-                                    acc.add_assign(&result);
-                                }
-
-                                Ok(acc)
-                            })
-                            .collect::<Vec<_>>()
-                    } else {
-                        Vec::new()
-                    };
-
-                    tx_gpu.send(results).unwrap();
-
-                });
-                // CPU
-                scoped.execute(move || {
-                    let cpu_acc = cpu_multiexp(
-                        &pool,
-                        (Arc::new(cpu_bases.to_vec()), 0),
-                        FullDensity,
-                        Arc::new(cpu_exps.to_vec()),
-                        &mut None,
-                    );
-                    let cpu_r = cpu_acc.wait().unwrap();
-
-                    tx_cpu.send(cpu_r).unwrap();
-                });
+                            }
+
+                            let mut better_chunk = jack_chunk;
+                            if chunk_size % jack_chunk != 0 {
+                                better_chunk = chunk_size / (chunk_size / jack_chunk + kern.chunk_divider_mod) + 1;
+                            }
+
+                            if better_chunk < jack_chunk {
+                                jack_chunk = better_chunk;
+                            }
+
+                            info!("jack chunk {} kernel n {} chunk size {} base size {} base type {} mem limit {} size_result {}",
+                                jack_chunk, kern.n, chunk_size, std::mem::size_of::<G>(), type_of(&bases[0]), mem_limit, size_result);
+                            for (bases, exps) in bases.chunks(jack_chunk).zip(exps.chunks(jack_chunk)) {
+                                let result = kern.multiexp(bases, exps, bases.len())?;
+                                acc.add_assign(&result);
+                            }
+
+                            Ok(acc)
+                        })
+                        .collect::<Vec<_>>()
+                } else {
+                    Vec::new()
+                };
+
+                tx_gpu.send(results).unwrap();
+
             });
-
-            // waiting results...
-            let results = rx_gpu.recv().unwrap();
-            let cpu_r = rx_cpu.recv().unwrap();
-
-            for r in results {
-                acc.add_assign(&r?);
-            }
-
-            acc.add_assign(&cpu_r);
-
-            Ok(acc)
-        })
->>>>>>> d675bb59
+            // CPU
+            scoped.execute(move || {
+                let cpu_acc = cpu_multiexp::<_, _, _, E, _>(
+                    &pool,
+                    (Arc::new(cpu_bases.to_vec()), 0),
+                    FullDensity,
+                    Arc::new(cpu_exps.to_vec()),
+                    &mut None,
+                );
+                let cpu_r = cpu_acc.wait().unwrap();
+
+                tx_cpu.send(cpu_r).unwrap();
+            });
+        });
+
+        // waiting results...
+        let results = rx_gpu.recv().unwrap();
+        let cpu_r = rx_cpu.recv().unwrap();
+
+        for r in results {
+            acc.add_assign(&r?);
+        }
+
+        acc.add_assign(&cpu_r);
+
+        Ok(acc)
     }
 }