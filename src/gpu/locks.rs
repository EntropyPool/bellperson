--- conflicted
+++ resolved
@@ -2,12 +2,8 @@
 use std::path::PathBuf;
 
 use ec_gpu_gen::fft::FftKernel;
-<<<<<<< HEAD
-use ec_gpu_gen::rust_gpu_tools::Device;
+use ec_gpu_gen::rust_gpu_tools::{Device, UniqueId};
 use ff::Field;
-=======
-use ec_gpu_gen::rust_gpu_tools::{Device, UniqueId};
->>>>>>> 1300908f
 use fs2::FileExt;
 use group::prime::PrimeCurveAffine;
 use log::{debug, info, warn};
@@ -180,25 +176,10 @@
     }
 }
 
-<<<<<<< HEAD
-fn create_fft_kernel<'a, F>(priority: bool) -> Option<FftKernel<'a, F>>
-=======
 fn create_fft_kernel<'a, E>(priority: bool) -> Option<(FftKernel<'a, E>, GPULock<'a>)>
->>>>>>> 1300908f
 where
     F: Field + GpuName,
 {
-<<<<<<< HEAD
-    let devices = Device::all();
-    let programs = devices
-        .iter()
-        .map(|device| ec_gpu_gen::program!(device))
-        .collect::<Result<_, _>>()
-        .ok()?;
-
-    let kernel = if priority {
-        FftKernel::create_with_abort(programs, &|| -> bool {
-=======
     let lock = GPULock::lock();
     let mut devices = Vec::new();
     for lock_info in &lock.0 {
@@ -217,17 +198,12 @@
 
     let kernel = if priority {
         FftKernel::create_with_abort(&devices[..], &|| -> bool {
->>>>>>> 1300908f
             // We only supply a function in case it is high priority, hence always passing in
             // `true`.
             PriorityLock::should_break(true)
         })
     } else {
-<<<<<<< HEAD
-        FftKernel::create(programs)
-=======
         FftKernel::create(&devices[..])
->>>>>>> 1300908f
     };
     match kernel {
         Ok(k) => {
@@ -241,11 +217,7 @@
     }
 }
 
-<<<<<<< HEAD
-fn create_multiexp_kernel<'a, G>(priority: bool) -> Option<CpuGpuMultiexpKernel<'a, G>>
-=======
 fn create_multiexp_kernel<'a, E>(priority: bool) -> Option<(CpuGpuMultiexpKernel<'a, E>, GPULock<'a>)>
->>>>>>> 1300908f
 where
     G: PrimeCurveAffine + GpuName,
 {
@@ -301,11 +273,7 @@
             priority: bool,
             // Keep the GPU lock alongside the kernel, so that the lock is automatically dropped
             // if the kernel is dropped.
-<<<<<<< HEAD
-            kernel_and_lock: Option<($kernel, GPULock)>,
-=======
             kernel_and_lock: Option<($kern<'a, E>, GPULock<'a>)>,
->>>>>>> 1300908f
         }
 
         impl<'a, $generic> $class<$lifetime, $generic>
@@ -327,13 +295,8 @@
                 if self.kernel_and_lock.is_none() {
                     PriorityLock::wait(self.priority);
                     info!("GPU is available for {}!", $name);
-<<<<<<< HEAD
-                    if let Some(kernel) = $func(self.priority) {
-                        self.kernel_and_lock = Some((kernel, GPULock::lock()));
-=======
                     if let Some((kernel, lock)) = $func::<E>(self.priority) {
                         self.kernel_and_lock = Some((kernel, lock));
->>>>>>> 1300908f
                     }
                 }
             }
