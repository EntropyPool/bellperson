--- conflicted
+++ resolved
@@ -55,16 +55,10 @@
             ("GeForce GTX 1650".to_string(), GPUInfo{core_count: 896, max_window_size: 0, chunk_size_scale: 0, best_chunk_size_scale: 0, reserved_mem_ratio: 0.2, chunk_divider_1: 8.0, chunk_divider_2: 10.0, chunk_divider_mod: 1}),
         ].into_iter().collect();
 
-<<<<<<< HEAD
         if let Ok(var) = env::var("BELLMAN_CUSTOM_GPU") {
             for card in var.split(',') {
                 let splitted = card.split(':').collect::<Vec<_>>();
                 if splitted.len() != 2 { panic!("Invalid BELLMAN_CUSTOM_GPU!"); }
-=======
-        match env::var("BELLMAN_CUSTOM_GPU").and_then(|var| {
-            for card in var.split(",") {
-                let splitted = card.split(":").collect::<Vec<_>>();
->>>>>>> d675bb59
                 let name = splitted[0].trim().to_string();
 
                 let cores: usize = if 2 <= splitted.len() {
@@ -128,16 +122,10 @@
 }
 
 const DEFAULT_CORE_COUNT: usize = 2560;
-<<<<<<< HEAD
-pub fn get_core_count(name: &str) -> usize {
-    match CORE_COUNTS.get(name) {
-        Some(&cores) => cores,
-=======
-pub fn get_core_count(d: &opencl::Device) -> usize {
+pub fn get_core_count(d: &Device) -> usize {
     let name = d.name();
     match GPU_INFOS.get(&name[..]) {
         Some(&info) => info.core_count,
->>>>>>> d675bb59
         None => {
             warn!(
                 "Number of CUDA cores for your device ({}) is unknown! Best performance is \
@@ -151,7 +139,7 @@
     }
 }
 
-pub fn get_max_window_size(d: &opencl::Device) -> usize {
+pub fn get_max_window_size(d: &Device) -> usize {
     let name = d.name();
     match GPU_INFOS.get(&name[..]) {
         Some(&info) => info.max_window_size,
@@ -159,7 +147,7 @@
     }
 }
 
-pub fn get_chunk_size_scale(d: &opencl::Device) -> usize {
+pub fn get_chunk_size_scale(d: &Device) -> usize {
     let name = d.name();
     match GPU_INFOS.get(&name[..]) {
         Some(&info) => info.chunk_size_scale,
@@ -167,7 +155,7 @@
     }
 }
 
-pub fn get_best_chunk_size_scale(d: &opencl::Device) -> usize {
+pub fn get_best_chunk_size_scale(d: &Device) -> usize {
     let name = d.name();
     match GPU_INFOS.get(&name[..]) {
         Some(&info) => info.best_chunk_size_scale,
@@ -175,7 +163,7 @@
     }
 }
 
-pub fn get_reserved_mem_ratio(d: &opencl::Device) -> f32 {
+pub fn get_reserved_mem_ratio(d: &Device) -> f32 {
     let name = d.name();
     match GPU_INFOS.get(&name[..]) {
         Some(&info) => info.reserved_mem_ratio,
@@ -183,7 +171,7 @@
     }
 }
 
-pub fn get_chunk_divider_1(d: &opencl::Device) -> f64 {
+pub fn get_chunk_divider_1(d: &Device) -> f64 {
     let name = d.name();
     match GPU_INFOS.get(&name[..]) {
         Some(&info) => info.chunk_divider_1,
@@ -191,7 +179,7 @@
     }
 }
 
-pub fn get_chunk_divider_2(d: &opencl::Device) -> f64 {
+pub fn get_chunk_divider_2(d: &Device) -> f64 {
     let name = d.name();
     match GPU_INFOS.get(&name[..]) {
         Some(&info) => info.chunk_divider_2,
@@ -199,7 +187,7 @@
     }
 }
 
-pub fn get_chunk_divider_mod(d: &opencl::Device) -> usize {
+pub fn get_chunk_divider_mod(d: &Device) -> usize {
     let name = d.name();
     match GPU_INFOS.get(&name[..]) {
         Some(&info) => info.chunk_divider_mod,
